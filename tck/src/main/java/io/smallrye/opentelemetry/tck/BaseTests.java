package io.smallrye.opentelemetry.tck;

import java.io.IOException;
import java.net.MalformedURLException;
import java.net.URI;
import java.net.URISyntaxException;
import java.net.URL;
import java.nio.charset.Charset;
import java.util.Collections;
import java.util.HashMap;
import java.util.LinkedHashMap;
import java.util.List;
import java.util.Map;
import java.util.concurrent.TimeUnit;

import javax.ws.rs.client.Client;
import javax.ws.rs.client.ClientBuilder;
import javax.ws.rs.client.Invocation.Builder;
import javax.ws.rs.core.Response;
import javax.ws.rs.core.UriBuilder;

import org.awaitility.Awaitility;
import org.jboss.arquillian.container.test.api.Deployment;
import org.jboss.arquillian.container.test.api.RunAsClient;
import org.jboss.arquillian.test.api.ArquillianResource;
import org.jboss.arquillian.testng.Arquillian;
import org.jboss.shrinkwrap.api.ShrinkWrap;
import org.jboss.shrinkwrap.api.asset.EmptyAsset;
import org.jboss.shrinkwrap.api.spec.WebArchive;
import org.testng.Assert;
import org.testng.annotations.BeforeClass;
import org.testng.annotations.BeforeMethod;
import org.testng.annotations.Test;

import io.grpc.Context;
import io.grpc.Server;
import io.grpc.ServerBuilder;
import io.opentelemetry.OpenTelemetry;
import io.opentelemetry.context.Scope;
import io.opentelemetry.context.propagation.TextMapPropagator;
import io.opentelemetry.proto.common.v1.KeyValue;
import io.opentelemetry.proto.trace.v1.Span;
import io.opentelemetry.proto.trace.v1.Span.SpanKind;
import io.opentelemetry.proto.trace.v1.Status.StatusCode;
import io.opentelemetry.trace.SpanId;
import io.opentelemetry.trace.TraceId;
import io.opentelemetry.trace.Tracer;
import io.opentelemetry.trace.attributes.SemanticAttributes;
import io.smallrye.opentelemetry.tck.app.TestApplication;
import io.smallrye.opentelemetry.tck.app.TestResource;
import io.smallrye.opentelemetry.tck.app.TracingDisabledResource;

/**
 * Test class for server side JAX-RS tests.
 *
 * @author Pavol Loffay
 */
public class BaseTests extends Arquillian {
    /**
     * OpenTelemetry service port used by tests.
     */
    public static final int OTLP_SERVICE_PORT = 55670;

    private static final int DEFAULT_SLEEP_MS = 1000;

    /**
     * Server app URL for the client tests.
     */
    @ArquillianResource
    protected URL deploymentURL;

    private static Server server;
    private static OTLPService otlpService;

    /**
     * Deploy the apps to test.
     *
     * @return the Deployed apps
     */
    @Deployment
    public static WebArchive createDeployment() {
        return ShrinkWrap.create(WebArchive.class, "opentelemetry.war")
                .addPackages(true, BaseTests.class.getPackage())
                .addAsWebInfResource(EmptyAsset.INSTANCE, "beans.xml");
    }

    @BeforeClass
    private static void startOTLPGRPCService() throws IOException {
        otlpService = new OTLPService();
        server = ServerBuilder.forPort(OTLP_SERVICE_PORT)
                .addService(otlpService)
                .build()
                .start();
        Runtime.getRuntime().addShutdownHook(new Thread(() -> {
            // Use stderr here since the logger may have been reset by its JVM shutdown hook.
            System.err.println("*** shutting down gRPC server since JVM is shutting down");
            try {
                stopOTLPGRPCService();
            } catch (InterruptedException e) {
                e.printStackTrace(System.err);
            }
        }));
    }

    private static void stopOTLPGRPCService() throws InterruptedException {
        if (server != null && !server.isShutdown()) {
            server.shutdown().awaitTermination(30, TimeUnit.SECONDS);
        }
    }

    @BeforeMethod
    public void reset() {
        if (otlpService != null) {
            otlpService.reset();
        }
    }

    @Test
    @RunAsClient
    private void testStandardTags() throws URISyntaxException, MalformedURLException {
        Client client = ClientBuilder.newClient();
        URI uri = getURI(deploymentURL,
                TestApplication.PATH_ROOT,
                TestResource.PATH_ROOT,
                TestResource.PATH_SIMPLE);
        Response response = client.target(uri)
                .request()
                .get();
        response.close();
        client.close();

        Awaitility.await().until(() -> otlpService.getSpanCount() == 1);
        List<Span> spans = otlpService.getSpans();
        Assert.assertEquals(spans.size(), 1);

        Span span = spans.get(0);
        Assert.assertEquals(span.getKind(), SpanKind.SPAN_KIND_SERVER);
        Assert.assertEquals(span.getStatus().getCode(), StatusCode.STATUS_CODE_OK);
        Assert.assertEquals(span.getParentSpanId().size(), 0);
        Assert.assertEquals(span.getName(),
                String.format("GET:/%s/%s", TestResource.PATH_ROOT, TestResource.PATH_SIMPLE));

        Assert.assertEquals(span.getAttributesCount(), 3);
        Map<String, KeyValue> keyValueAttributeMap = attributeMap(span.getAttributesList());
        assertHttpAttributes(keyValueAttributeMap, uri, "GET", 200);
    }

    @Test
    @RunAsClient
    public void testExceptionInHandler() throws URISyntaxException, MalformedURLException {
        Client client = ClientBuilder.newClient();
        URI uri = getURI(deploymentURL,
                TestApplication.PATH_ROOT,
                TestResource.PATH_ROOT,
                TestResource.PATH_EXCEPTION);
        Response response = client.target(uri)
                .request()
                .get();
        response.close();
        client.close();

        Awaitility.await().until(() -> otlpService.getSpanCount() == 1);
        List<Span> spans = otlpService.getSpans();
        Assert.assertEquals(spans.size(), 1);

        Span span = spans.get(0);
        Assert.assertEquals(span.getKind(), SpanKind.SPAN_KIND_SERVER);
        Assert.assertEquals(span.getParentSpanId().size(), 0);
        Assert.assertEquals(span.getStatus().getCode(), StatusCode.STATUS_CODE_UNKNOWN_ERROR);
        Assert.assertEquals(span.getName(),
                String.format("GET:/%s/%s", TestResource.PATH_ROOT, TestResource.PATH_EXCEPTION));

        Assert.assertEquals(span.getAttributesCount(), 3);
        Map<String, KeyValue> keyValueAttributeMap = attributeMap(span.getAttributesList());
        assertHttpAttributes(keyValueAttributeMap, uri, "GET", 500);
    }

    @Test
    @RunAsClient
    public void testAsync() throws URISyntaxException, MalformedURLException {
        Client client = ClientBuilder.newClient();
        URI uri = getURI(deploymentURL,
                TestApplication.PATH_ROOT,
                TestResource.PATH_ROOT,
                TestResource.PATH_ASYNC);
        Response response = client.target(uri)
                .request()
                .get();
        response.close();
        client.close();

        Awaitility.await().until(() -> otlpService.getSpanCount() == 1);
        List<Span> spans = otlpService.getSpans();
        Assert.assertEquals(spans.size(), 1);

        Span span = spans.get(0);
        Assert.assertEquals(span.getKind(), SpanKind.SPAN_KIND_SERVER);
        Assert.assertEquals(span.getParentSpanId().size(), 0);
        Assert.assertEquals(span.getStatus().getCode(), StatusCode.STATUS_CODE_OK);
        Assert.assertEquals(span.getName(),
                String.format("GET:/%s/%s", TestResource.PATH_ROOT, TestResource.PATH_ASYNC));

        Assert.assertEquals(span.getAttributesCount(), 3);
        Map<String, KeyValue> keyValueAttributeMap = attributeMap(span.getAttributesList());
        assertHttpAttributes(keyValueAttributeMap, uri, "GET", 200);
    }

    @Test
    @RunAsClient
    public void testAsyncError() throws URISyntaxException, MalformedURLException {
        Client client = ClientBuilder.newClient();
        URI uri = getURI(deploymentURL,
                TestApplication.PATH_ROOT,
                TestResource.PATH_ROOT,
                TestResource.PATH_ASYNC_ERROR);
        Response response = client.target(uri)
                .request()
                .get();
        response.close();
        client.close();

        Awaitility.await().until(() -> otlpService.getSpanCount() == 1);
        List<Span> spans = otlpService.getSpans();
        Assert.assertEquals(spans.size(), 1);

        Span span = spans.get(0);
        Assert.assertEquals(span.getKind(), SpanKind.SPAN_KIND_SERVER);
        Assert.assertEquals(span.getParentSpanId().size(), 0);
        Assert.assertEquals(span.getStatus().getCode(), StatusCode.STATUS_CODE_UNKNOWN_ERROR);
        Assert.assertEquals(span.getName(),
                String.format("GET:/%s/%s", TestResource.PATH_ROOT, TestResource.PATH_ASYNC_ERROR));

        Assert.assertEquals(span.getAttributesCount(), 3);
        Map<String, KeyValue> keyValueAttributeMap = attributeMap(span.getAttributesList());
        assertHttpAttributes(keyValueAttributeMap, uri, "GET", 500);
    }

    @Test
    @RunAsClient
    private void testTracedFalseMethod()
            throws URISyntaxException, InterruptedException {
        Client client = ClientBuilder.newClient();
        URI uri = getURI(deploymentURL,
                TestApplication.PATH_ROOT,
                TestResource.PATH_ROOT,
                TestResource.PATH_TRACED_FALSE);
        Response response = client.target(uri)
                .request()
                .get();
        response.close();
        client.close();

        Thread.sleep(DEFAULT_SLEEP_MS);
        List<Span> spans = otlpService.getSpans();
        Assert.assertEquals(spans.size(), 0);
    }

    @Test
    @RunAsClient
    private void testTracedFalseClass()
            throws URISyntaxException, InterruptedException {
        Client client = ClientBuilder.newClient();
        URI uri = getURI(deploymentURL,
                TestApplication.PATH_ROOT,
                TracingDisabledResource.PATH_ROOT,
                TracingDisabledResource.PATH_SIMPLE);
        Response response = client.target(uri)
                .request()
                .get();
        response.close();
        client.close();

        Thread.sleep(DEFAULT_SLEEP_MS);
        List<Span> spans = otlpService.getSpans();
        Assert.assertEquals(spans.size(), 0);
    }

    @Test
    @RunAsClient
    private void testTracedFeClassMethodOverrides()
            throws URISyntaxException, MalformedURLException {
        Client client = ClientBuilder.newClient();
        URI uri = getURI(deploymentURL,
                TestApplication.PATH_ROOT,
                TracingDisabledResource.PATH_ROOT,
                TracingDisabledResource.PATH_TRACING_ENABLED);
        Response response = client.target(uri)
                .request()
                .get();
        response.close();
        client.close();

        Awaitility.await().until(() -> otlpService.getSpanCount() == 1);
        List<Span> spans = otlpService.getSpans();
        Assert.assertEquals(spans.size(), 1);

        Span span = spans.get(0);
        Assert.assertEquals(span.getKind(), SpanKind.SPAN_KIND_SERVER);
        Assert.assertEquals(span.getParentSpanId().size(), 0);
        Assert.assertEquals(span.getStatus().getCode(), StatusCode.STATUS_CODE_OK);
        Assert.assertEquals(span.getName(),
                String.format("GET:/%s/%s", TracingDisabledResource.PATH_ROOT, TracingDisabledResource.PATH_TRACING_ENABLED));

        Assert.assertEquals(span.getAttributesCount(), 3);
        Map<String, KeyValue> keyValueAttributeMap = attributeMap(span.getAttributesList());
        assertHttpAttributes(keyValueAttributeMap, uri, "GET", 200);
    }

    @Test
    @RunAsClient
    private void testTracedOverriddenName()
            throws URISyntaxException, MalformedURLException {
        Client client = ClientBuilder.newClient();
        URI uri = getURI(deploymentURL,
                TestApplication.PATH_ROOT,
                TestResource.PATH_ROOT,
                TestResource.PATH_TRACED_OVERRIDE_NAME);
        Response response = client.target(uri)
                .request()
                .get();
        response.close();
        client.close();

        Awaitility.await().until(() -> otlpService.getSpanCount() == 1);
        List<Span> spans = otlpService.getSpans();
        Assert.assertEquals(spans.size(), 1);

        Span span = spans.get(0);
        Assert.assertEquals(span.getKind(), SpanKind.SPAN_KIND_SERVER);
        Assert.assertEquals(span.getParentSpanId().size(), 0);
        Assert.assertEquals(span.getStatus().getCode(), StatusCode.STATUS_CODE_OK);
        Assert.assertEquals(span.getName(), TestResource.TRACED_OVERRIDDEN_NAME);

        Assert.assertEquals(span.getAttributesCount(), 3);
        Map<String, KeyValue> keyValueAttributeMap = attributeMap(span.getAttributesList());
        assertHttpAttributes(keyValueAttributeMap, uri, "GET", 204);
    }

    @Test
    @RunAsClient
    public void testContextPropagation() throws URISyntaxException {
        Client client = ClientBuilder.newClient();
        URI uri = getURI(deploymentURL,
                TestApplication.PATH_ROOT,
                TestResource.PATH_ROOT,
                TestResource.PATH_SIMPLE);
        Builder requestBuilder = client.target(uri)
                .request();

        // Create parent span and inject context into the request headers.
        Tracer tracer = OpenTelemetry.getTracer("io.smallrye.opentelemetry.tck");
        io.opentelemetry.trace.Span parentSpan = tracer.spanBuilder("parent")
                .startSpan();
        try (Scope scope = tracer.withSpan(parentSpan)) {
            OpenTelemetry.getPropagators().getTextMapPropagator().inject(Context.current(), requestBuilder,
                    new ClientRequestBuilderTextMapSetter());
        }

        Response response = requestBuilder.get();
        response.close();
        client.close();

        Awaitility.await().until(() -> otlpService.getSpanCount() == 1);
        List<Span> spans = otlpService.getSpans();
        Assert.assertEquals(spans.size(), 1);

        Span span = spans.get(0);
        Assert.assertTrue(span.getParentSpanId().size() > 0);

        SpanId parentSpanId = SpanId.fromBytes(span.getParentSpanId().toByteArray(), 0);
        Assert.assertEquals(parentSpanId, parentSpan.getContext().getSpanId());
        TraceId traceId = TraceId.fromBytes(span.getTraceId().toByteArray(), 0);
        Assert.assertEquals(traceId, parentSpan.getContext().getTraceId());
    }

    @Test
    @RunAsClient
    public void testUrlDoesNotExists()
            throws URISyntaxException, InterruptedException {
        Client client = ClientBuilder.newClient();
        URI uri = getURI(deploymentURL,
                TestApplication.PATH_ROOT,
                TestResource.PATH_ROOT,
                "does_not_exist");
        Response response = client.target(uri)
                .request()
                .get();
        response.close();
        client.close();

        Thread.sleep(DEFAULT_SLEEP_MS);
        List<Span> spans = otlpService.getSpans();
        Assert.assertEquals(spans.size(), 0);
    }

    @Test
    @RunAsClient
    private void testClient() throws URISyntaxException, MalformedURLException {
        Client client = ClientBuilder.newClient();
        Map<String, String> params = new HashMap<String, String>();
        params.put(TestResource.PARAM_NEST_DEPTH, "1");
        URI uri = getURI(deploymentURL,
                params,
                TestApplication.PATH_ROOT,
                TestResource.PATH_ROOT,
                TestResource.PATH_NESTED);
        Response response = client.target(uri)
                .request()
                .get();
        response.close();
        client.close();

        Awaitility.await().until(() -> otlpService.getSpanCount() == 3);
        List<Span> spans = otlpService.getSpans();

        Assert.assertEquals(spans.size(), 3);

        Span span;
        String parentId;
        Map<String, KeyValue> keyValueAttributeMap;

        span = spans.get(2);
        Assert.assertEquals(span.getKind(), SpanKind.SERVER);
        Assert.assertEquals(span.getStatus().getCode(), StatusCode.Ok);
        Assert.assertEquals(span.getParentSpanId().size(), 0);
        Assert.assertEquals(span.getName(),
                String.format("GET:/%s/%s", TestResource.PATH_ROOT, TestResource.PATH_NESTED));
        Assert.assertEquals(span.getAttributesCount(), 3);
        keyValueAttributeMap = attributeMap(span.getAttributesList());
        assertHttpAttributes(keyValueAttributeMap, uri, "GET", 200);

        parentId = span.getSpanId().toString(Charset.defaultCharset());
        span = spans.get(1);
        Assert.assertEquals(span.getKind(), SpanKind.CLIENT);
        Assert.assertEquals(span.getStatus().getCode(), StatusCode.Ok);
        Assert.assertEquals(span.getParentSpanId().toString(Charset.defaultCharset()), parentId);
        Assert.assertEquals(span.getName(), "GET");

        parentId = span.getSpanId().toString(Charset.defaultCharset());
        span = spans.get(0);
        Assert.assertEquals(span.getKind(), SpanKind.SERVER);
        Assert.assertEquals(span.getStatus().getCode(), StatusCode.Ok);
        Assert.assertEquals(span.getParentSpanId().toString(Charset.defaultCharset()), parentId);
        Assert.assertEquals(span.getName(),
                String.format("GET:/%s/%s", TestResource.PATH_ROOT, TestResource.PATH_NESTED));

    }

    private void assertHttpAttributes(Map<String, KeyValue> keyValueAttributeMap, URI uri, String method, int statusCode)
            throws MalformedURLException {
        Assert.assertEquals(keyValueAttributeMap.get(SemanticAttributes.HTTP_METHOD.key()).getValue().getStringValue(), method);
        Assert.assertEquals(keyValueAttributeMap.get(SemanticAttributes.HTTP_STATUS_CODE.key()).getValue().getIntValue(),
                statusCode);
        Assert.assertEquals(keyValueAttributeMap.get(SemanticAttributes.HTTP_URL.key()).getValue().getStringValue(),
                uri.toURL().toString());
    }

    private Map<String, KeyValue> attributeMap(List<KeyValue> attributes) {
        Map<String, KeyValue> keyValueAttributeMap = new LinkedHashMap<>();
        for (KeyValue kv : attributes) {
            keyValueAttributeMap.put(kv.getKey(), kv);
        }
        return keyValueAttributeMap;
    }

    private URI getURI(URL deploymentURL, Map<String, String> params, String... paths) throws URISyntaxException {
        UriBuilder uriBuilder = UriBuilder.fromUri(deploymentURL.toURI());
        for (String path : paths) {
            uriBuilder.path(path);
        }
        for (Map.Entry<String, String> entry : params.entrySet()) {
            uriBuilder.queryParam(entry.getKey(), entry.getValue());
        }
        return uriBuilder.build();
    }

<<<<<<< HEAD
    private URI getURI(URL deploymentURL, String... paths) throws URISyntaxException {
        return getURI(deploymentURL, Collections.emptyMap(), paths);
    }

    private class ClientRequestBuilderTextMapSetter implements HttpTextFormat.Setter<Builder> {
=======
    private class ClientRequestBuilderTextMapSetter implements TextMapPropagator.Setter<Builder> {
>>>>>>> b6982353
        @Override
        public void set(Builder carrier, String key, String value) {
            carrier.header(key, value);
        }
    }
}<|MERGE_RESOLUTION|>--- conflicted
+++ resolved
@@ -420,8 +420,8 @@
         Map<String, KeyValue> keyValueAttributeMap;
 
         span = spans.get(2);
-        Assert.assertEquals(span.getKind(), SpanKind.SERVER);
-        Assert.assertEquals(span.getStatus().getCode(), StatusCode.Ok);
+        Assert.assertEquals(span.getKind(), SpanKind.SPAN_KIND_SERVER);
+        Assert.assertEquals(span.getStatus().getCode(), StatusCode.STATUS_CODE_OK);
         Assert.assertEquals(span.getParentSpanId().size(), 0);
         Assert.assertEquals(span.getName(),
                 String.format("GET:/%s/%s", TestResource.PATH_ROOT, TestResource.PATH_NESTED));
@@ -431,15 +431,15 @@
 
         parentId = span.getSpanId().toString(Charset.defaultCharset());
         span = spans.get(1);
-        Assert.assertEquals(span.getKind(), SpanKind.CLIENT);
-        Assert.assertEquals(span.getStatus().getCode(), StatusCode.Ok);
+        Assert.assertEquals(span.getKind(), SpanKind.SPAN_KIND_CLIENT);
+        Assert.assertEquals(span.getStatus().getCode(), StatusCode.STATUS_CODE_OK);
         Assert.assertEquals(span.getParentSpanId().toString(Charset.defaultCharset()), parentId);
         Assert.assertEquals(span.getName(), "GET");
 
         parentId = span.getSpanId().toString(Charset.defaultCharset());
         span = spans.get(0);
-        Assert.assertEquals(span.getKind(), SpanKind.SERVER);
-        Assert.assertEquals(span.getStatus().getCode(), StatusCode.Ok);
+        Assert.assertEquals(span.getKind(), SpanKind.SPAN_KIND_SERVER);
+        Assert.assertEquals(span.getStatus().getCode(), StatusCode.STATUS_CODE_OK);
         Assert.assertEquals(span.getParentSpanId().toString(Charset.defaultCharset()), parentId);
         Assert.assertEquals(span.getName(),
                 String.format("GET:/%s/%s", TestResource.PATH_ROOT, TestResource.PATH_NESTED));
@@ -474,15 +474,11 @@
         return uriBuilder.build();
     }
 
-<<<<<<< HEAD
     private URI getURI(URL deploymentURL, String... paths) throws URISyntaxException {
         return getURI(deploymentURL, Collections.emptyMap(), paths);
     }
 
-    private class ClientRequestBuilderTextMapSetter implements HttpTextFormat.Setter<Builder> {
-=======
     private class ClientRequestBuilderTextMapSetter implements TextMapPropagator.Setter<Builder> {
->>>>>>> b6982353
         @Override
         public void set(Builder carrier, String key, String value) {
             carrier.header(key, value);
