package io.smallrye.opentelemetry.implementation.config;


import io.smallrye.config.ConfigMapping;
import io.smallrye.config.WithDefault;
<<<<<<< HEAD
import io.smallrye.config.WithName;
=======
>>>>>>> f015d7f5
import io.smallrye.opentelemetry.implementation.config.traces.TracesConfig;

import java.util.List;
import java.util.Map;
import java.util.Optional;

import static io.smallrye.opentelemetry.implementation.config.OpenTelemetryRuntimeConfig.PropagatorType.Constants.*;

@ConfigMapping(prefix = "otel")
public interface OpenTelemetryRuntimeConfig {

    /**
     * If false, disable the OpenTelemetry SDK.
     * <p>
     * Defaults to true.
     */
    @WithDefault("true")
<<<<<<< HEAD
    @WithName("experimental.sdk.enabled")
=======
>>>>>>> f015d7f5
    boolean experimentalSdkEnabled();

    TracesConfig traces();

    /**
     * The OpenTelemetry Protocol (OTLP) span, metric, and log exporters
     */
    ExporterType exporter(); // TODO if exporter=otlp then ExporterOtlpTraceConfig must be present...

    AttributeConfig attributes();

    SpanConfig span();

    BatchSpanProcessorConfig bsp();

    /**
     * Specify resource attributes in the following format: key1=val1,key2=val2,key3=val3
     */
<<<<<<< HEAD
    @WithName("resource.attributes")
    Map<String, String> resourceAttributes();

    /**
     * Specify logical service name. Takes precedence over service.name defined with otel.resource.attributes.
     */
    @WithName("service.name")
    Optional<String> serviceName(); //FIXME should come from quarkus service name. Implement on processor.

    /**
     * Specify resource attribute keys that are filtered.
     */
    @WithName("experimental.resource.disabled-keys")
    Optional<List<String>> experimentalResourceDisabledKeys();

    /**
     * The propagators to be used. Use a comma-separated list for multiple propagators.
     * <p>
     * Has values from {@link PropagatorType} or the full qualified name of a class implementing
     * {@link io.opentelemetry.context.propagation.TextMapPropagator}
     * <p>
     * Default is {@value PropagatorType.Constants#TRACE_CONTEXT},{@value PropagatorType.Constants#BAGGAGE} (W3C).
     */
    @WithDefault(TRACE_CONTEXT + "," + BAGGAGE)
    List<String> propagators();


    //********************************** inner structures ***************************


=======
    Optional<Map<String, String>> resourceAttributes();

    /**
     * Specify logical service name. Takes precedence over service.name defined with otel.resource.attributes.
     */
    Optional<String> serviceName(); //FIXME should come from quarkus service name.

    /**
     * Specify resource attribute keys that are filtered.
     */
    Optional<List<String>> experimentalResourceDisabledKeys();

    /**
     * The propagators to be used. Use a comma-separated list for multiple propagators.
     * <p>
     * Default is {@value PropagatorType.Constants#TRACE_CONTEXT},{@value PropagatorType.Constants#BAGGAGE} (W3C).
     */
    @WithDefault(TRACE_CONTEXT + "," + BAGGAGE)
    List<PropagatorType> propagators();


    //********************************** inner structures ***************************


>>>>>>> f015d7f5
    interface AttributeConfig {

        /**
         * The maximum length of attribute values. Applies to spans and logs.
         * <p>
         * By default there is no limit.
         */
<<<<<<< HEAD
        @WithName("value.length.limit")
=======
>>>>>>> f015d7f5
        Optional<String> valueLengthLimit();

        /**
         * The maximum number of attributes. Applies to spans, span events, span links, and logs.
         * <p>
         * Default is 128.
         */
<<<<<<< HEAD
        @WithName("count.limit")
        @WithDefault("128")
        Integer countLimit();
=======
        @WithDefault("128")
        Integer countLimit();

    }

    interface SpanConfig {
        /**
         * The maximum length of span attribute values. Takes precedence over otel.attribute.value.length.limit.
         * <p>
         * By default there is no limit.
         */
        Optional<Integer> attributeValueLengthLimit();

        /**
         * The maximum number of attributes per span. Takes precedence over otel.attribute.count.limit.
         * <p>
         * Default is 128.
         */
        @WithDefault("128")
        Integer attributeCountLimit();

        /**
         * The maximum number of events per span.
         * <p>
         * Default is 128.
         */
        @WithDefault("128")
        Integer eventCountLimit();

        /**
         * The maximum number of links per span.
         * <p>
         * Default is 128.
         */
        @WithDefault("128")
        Integer linkCountLimit();
    }
>>>>>>> f015d7f5

    enum PropagatorType {
        TRACE_CONTEXT(Constants.TRACE_CONTEXT),
        BAGGAGE(Constants.BAGGAGE),
        B3(Constants.B3),
        B3MULTI(Constants.B3MULTI),
        JAEGER(Constants.JAEGER),
        XRAY(Constants.XRAY),
        OT_TRACE(Constants.OT_TRACE);

        private String value;

        PropagatorType(String value) {
            this.value = value;
        }

        public String getValue() {
            return value;
        }

        class Constants {
            public static final String TRACE_CONTEXT = "tracecontext";
            public static final String BAGGAGE = "baggage";
            public static final String B3 = "b3";
            public static final String B3MULTI = "b3multi";
            public static final String JAEGER = "jaeger";
            public static final String XRAY = "xray";
            public static final String OT_TRACE = "ottrace";
        }
    }

<<<<<<< HEAD
    interface SpanConfig {
        /**
         * The maximum length of span attribute values. Takes precedence over otel.attribute.value.length.limit.
         * <p>
         * By default there is no limit.
         */
        @WithName("attribute.value.length.limit")
        Optional<Integer> attributeValueLengthLimit();

        /**
         * The maximum number of attributes per span. Takes precedence over otel.attribute.count.limit.
         * <p>
         * Default is 128.
         */
        @WithName("attribute.count.limit")
        @WithDefault("128")
        Integer attributeCountLimit();

        /**
         * The maximum number of events per span.
         * <p>
         * Default is 128.
         */
        @WithName("event.count.limit")
        @WithDefault("128")
        Integer eventCountLimit();

        /**
         * The maximum number of links per span.
         * <p>
         * Default is 128.
         */
        @WithName("link.count.limit")
        @WithDefault("128")
        Integer linkCountLimit();
    }

    enum PropagatorType {
        TRACE_CONTEXT(Constants.TRACE_CONTEXT),
        BAGGAGE(Constants.BAGGAGE),
        B3(Constants.B3),
        B3MULTI(Constants.B3MULTI),
        JAEGER(Constants.JAEGER),
        XRAY(Constants.XRAY),
        OT_TRACE(Constants.OT_TRACE);

        private String value;

        PropagatorType(String value) {
            this.value = value;
        }

        public String getValue() {
            return value;
        }

        class Constants {
            public static final String TRACE_CONTEXT = "tracecontext";
            public static final String BAGGAGE = "baggage";
            public static final String B3 = "b3";
            public static final String B3MULTI = "b3multi";
            public static final String JAEGER = "jaeger";
            public static final String XRAY = "xray";
            public static final String OT_TRACE = "ottrace";
        }
    }

=======
>>>>>>> f015d7f5
    interface BatchSpanProcessorConfig {
        /**
         * The interval, in milliseconds, between two consecutive exports.
         * <p>
         * Default is 5000.
         */
<<<<<<< HEAD
        @WithName("schedule.delay")
=======
>>>>>>> f015d7f5
        @WithDefault("5000")
        Integer scheduleDelay();

        /**
         * The maximum queue size.
         * <p>
         * Default is 2048.
         */
<<<<<<< HEAD
        @WithName("max.queue.size")
=======
>>>>>>> f015d7f5
        @WithDefault("2048")
        Integer maxQueueSize();

        /**
         * The maximum batch size.
         * <p>
         * Default is 512.
         */
<<<<<<< HEAD
        @WithName("max.export.batch.size")
=======
>>>>>>> f015d7f5
        @WithDefault("512")
        Integer maxExportBatchSize();

        /**
         * The maximum allowed time, in milliseconds, to export data.
         * <p>
         * Default is 30_000.
         */
<<<<<<< HEAD
        @WithName("export.timeout")
=======
>>>>>>> f015d7f5
        @WithDefault("30000")
        Integer exportTimeout();
    }

<<<<<<< HEAD
    public enum ExporterType {
        OTLP(Constants.OTLP_VALUE),
        //        HTTP(Constants.HTTP_VALUE), // TODO not supported yet
=======
    // TODO register for refletion
    public enum ExporterType {
        OTLP(Constants.OTLP_VALUE),
        //        HTTP(Constants.HTTP_VALUE), // FIXME not supported yet
>>>>>>> f015d7f5
        JAEGER(Constants.JAEGER),
        NONE(Constants.NONE_VALUE);

        private String value;

        ExporterType(String value) {
            this.value = value;
        }

        public String getValue() {
            return value;
        }

        public static class Constants {
            public static final String OTLP_VALUE = "otlp";
            //            public static final String HTTP_VALUE = "http";
            public static final String NONE_VALUE = "none";
            public static final String JAEGER = "jaeger";
        }
    }
}<|MERGE_RESOLUTION|>--- conflicted
+++ resolved
@@ -1,19 +1,15 @@
 package io.smallrye.opentelemetry.implementation.config;
 
-
-import io.smallrye.config.ConfigMapping;
-import io.smallrye.config.WithDefault;
-<<<<<<< HEAD
-import io.smallrye.config.WithName;
-=======
->>>>>>> f015d7f5
-import io.smallrye.opentelemetry.implementation.config.traces.TracesConfig;
+import static io.smallrye.opentelemetry.implementation.config.OpenTelemetryRuntimeConfig.PropagatorType.Constants.*;
 
 import java.util.List;
 import java.util.Map;
 import java.util.Optional;
 
-import static io.smallrye.opentelemetry.implementation.config.OpenTelemetryRuntimeConfig.PropagatorType.Constants.*;
+import io.smallrye.config.ConfigMapping;
+import io.smallrye.config.WithDefault;
+import io.smallrye.config.WithName;
+import io.smallrye.opentelemetry.implementation.config.traces.TracesConfig;
 
 @ConfigMapping(prefix = "otel")
 public interface OpenTelemetryRuntimeConfig {
@@ -24,11 +20,8 @@
      * Defaults to true.
      */
     @WithDefault("true")
-<<<<<<< HEAD
     @WithName("experimental.sdk.enabled")
-=======
->>>>>>> f015d7f5
-    boolean experimentalSdkEnabled();
+    Boolean experimentalSdkEnabled(); // FIXME deploy config
 
     TracesConfig traces();
 
@@ -36,6 +29,7 @@
      * The OpenTelemetry Protocol (OTLP) span, metric, and log exporters
      */
     ExporterType exporter(); // TODO if exporter=otlp then ExporterOtlpTraceConfig must be present...
+    // FIXME deploy config
 
     AttributeConfig attributes();
 
@@ -46,7 +40,6 @@
     /**
      * Specify resource attributes in the following format: key1=val1,key2=val2,key3=val3
      */
-<<<<<<< HEAD
     @WithName("resource.attributes")
     Map<String, String> resourceAttributes();
 
@@ -71,38 +64,10 @@
      * Default is {@value PropagatorType.Constants#TRACE_CONTEXT},{@value PropagatorType.Constants#BAGGAGE} (W3C).
      */
     @WithDefault(TRACE_CONTEXT + "," + BAGGAGE)
-    List<String> propagators();
-
+    List<String> propagators(); // FIXME deploy config
 
     //********************************** inner structures ***************************
 
-
-=======
-    Optional<Map<String, String>> resourceAttributes();
-
-    /**
-     * Specify logical service name. Takes precedence over service.name defined with otel.resource.attributes.
-     */
-    Optional<String> serviceName(); //FIXME should come from quarkus service name.
-
-    /**
-     * Specify resource attribute keys that are filtered.
-     */
-    Optional<List<String>> experimentalResourceDisabledKeys();
-
-    /**
-     * The propagators to be used. Use a comma-separated list for multiple propagators.
-     * <p>
-     * Default is {@value PropagatorType.Constants#TRACE_CONTEXT},{@value PropagatorType.Constants#BAGGAGE} (W3C).
-     */
-    @WithDefault(TRACE_CONTEXT + "," + BAGGAGE)
-    List<PropagatorType> propagators();
-
-
-    //********************************** inner structures ***************************
-
-
->>>>>>> f015d7f5
     interface AttributeConfig {
 
         /**
@@ -110,10 +75,7 @@
          * <p>
          * By default there is no limit.
          */
-<<<<<<< HEAD
         @WithName("value.length.limit")
-=======
->>>>>>> f015d7f5
         Optional<String> valueLengthLimit();
 
         /**
@@ -121,13 +83,9 @@
          * <p>
          * Default is 128.
          */
-<<<<<<< HEAD
         @WithName("count.limit")
         @WithDefault("128")
         Integer countLimit();
-=======
-        @WithDefault("128")
-        Integer countLimit();
 
     }
 
@@ -137,6 +95,7 @@
          * <p>
          * By default there is no limit.
          */
+        @WithName("attribute.value.length.limit")
         Optional<Integer> attributeValueLengthLimit();
 
         /**
@@ -144,6 +103,7 @@
          * <p>
          * Default is 128.
          */
+        @WithName("attribute.count.limit")
         @WithDefault("128")
         Integer attributeCountLimit();
 
@@ -152,6 +112,7 @@
          * <p>
          * Default is 128.
          */
+        @WithName("event.count.limit")
         @WithDefault("128")
         Integer eventCountLimit();
 
@@ -160,10 +121,10 @@
          * <p>
          * Default is 128.
          */
+        @WithName("link.count.limit")
         @WithDefault("128")
         Integer linkCountLimit();
     }
->>>>>>> f015d7f5
 
     enum PropagatorType {
         TRACE_CONTEXT(Constants.TRACE_CONTEXT),
@@ -195,86 +156,13 @@
         }
     }
 
-<<<<<<< HEAD
-    interface SpanConfig {
-        /**
-         * The maximum length of span attribute values. Takes precedence over otel.attribute.value.length.limit.
-         * <p>
-         * By default there is no limit.
-         */
-        @WithName("attribute.value.length.limit")
-        Optional<Integer> attributeValueLengthLimit();
-
-        /**
-         * The maximum number of attributes per span. Takes precedence over otel.attribute.count.limit.
-         * <p>
-         * Default is 128.
-         */
-        @WithName("attribute.count.limit")
-        @WithDefault("128")
-        Integer attributeCountLimit();
-
-        /**
-         * The maximum number of events per span.
-         * <p>
-         * Default is 128.
-         */
-        @WithName("event.count.limit")
-        @WithDefault("128")
-        Integer eventCountLimit();
-
-        /**
-         * The maximum number of links per span.
-         * <p>
-         * Default is 128.
-         */
-        @WithName("link.count.limit")
-        @WithDefault("128")
-        Integer linkCountLimit();
-    }
-
-    enum PropagatorType {
-        TRACE_CONTEXT(Constants.TRACE_CONTEXT),
-        BAGGAGE(Constants.BAGGAGE),
-        B3(Constants.B3),
-        B3MULTI(Constants.B3MULTI),
-        JAEGER(Constants.JAEGER),
-        XRAY(Constants.XRAY),
-        OT_TRACE(Constants.OT_TRACE);
-
-        private String value;
-
-        PropagatorType(String value) {
-            this.value = value;
-        }
-
-        public String getValue() {
-            return value;
-        }
-
-        class Constants {
-            public static final String TRACE_CONTEXT = "tracecontext";
-            public static final String BAGGAGE = "baggage";
-            public static final String B3 = "b3";
-            public static final String B3MULTI = "b3multi";
-            public static final String JAEGER = "jaeger";
-            public static final String XRAY = "xray";
-            public static final String OT_TRACE = "ottrace";
-        }
-    }
-
-=======
->>>>>>> f015d7f5
     interface BatchSpanProcessorConfig {
         /**
          * The interval, in milliseconds, between two consecutive exports.
          * <p>
          * Default is 5000.
          */
-<<<<<<< HEAD
         @WithName("schedule.delay")
-=======
->>>>>>> f015d7f5
         @WithDefault("5000")
         Integer scheduleDelay();
 
@@ -283,10 +171,7 @@
          * <p>
          * Default is 2048.
          */
-<<<<<<< HEAD
         @WithName("max.queue.size")
-=======
->>>>>>> f015d7f5
         @WithDefault("2048")
         Integer maxQueueSize();
 
@@ -295,10 +180,7 @@
          * <p>
          * Default is 512.
          */
-<<<<<<< HEAD
         @WithName("max.export.batch.size")
-=======
->>>>>>> f015d7f5
         @WithDefault("512")
         Integer maxExportBatchSize();
 
@@ -307,24 +189,14 @@
          * <p>
          * Default is 30_000.
          */
-<<<<<<< HEAD
         @WithName("export.timeout")
-=======
->>>>>>> f015d7f5
         @WithDefault("30000")
         Integer exportTimeout();
     }
 
-<<<<<<< HEAD
     public enum ExporterType {
         OTLP(Constants.OTLP_VALUE),
         //        HTTP(Constants.HTTP_VALUE), // TODO not supported yet
-=======
-    // TODO register for refletion
-    public enum ExporterType {
-        OTLP(Constants.OTLP_VALUE),
-        //        HTTP(Constants.HTTP_VALUE), // FIXME not supported yet
->>>>>>> f015d7f5
         JAEGER(Constants.JAEGER),
         NONE(Constants.NONE_VALUE);
 
