package io.smallrye.opentelemetry.implementation.config.traces;

import io.smallrye.config.WithDefault;
<<<<<<< HEAD
import io.smallrye.config.WithParentName;
=======
>>>>>>> f015d7f5
import io.smallrye.opentelemetry.implementation.config.OpenTelemetryRuntimeConfig.ExporterType;

import java.util.List;
import java.util.Optional;

import static io.smallrye.opentelemetry.implementation.config.OpenTelemetryRuntimeConfig.ExporterType.Constants.OTLP_VALUE;

public interface TracesConfig {

    /**
     * List of exporters supported by Quarkus.
     * <p>
     * List of exporters to be used for tracing, separated by commas. none means no autoconfigured exporter.
<<<<<<< HEAD
     * Has one of the values on {@link ExporterType} or the full qualified name of a class implementing
     * {@link io.opentelemetry.sdk.trace.export.SpanExporter}
=======
>>>>>>> f015d7f5
     * <p>
     * Default is OTLP.
     *
     * @return
     */
    @WithDefault(OTLP_VALUE)
<<<<<<< HEAD
    List<String> exporter();
=======
    ExporterType exporter();
>>>>>>> f015d7f5

    SamplerConfig sampler();

    interface SamplerConfig {
        /**
         * The sampler to use for tracing.
         * <p>
<<<<<<< HEAD
         * Has one of the values on {@link SamplerType} or the full qualified name of a class implementing
         * {@link io.opentelemetry.sdk.trace.samplers.Sampler}
         * <p>
         * Defaults to {@value SamplerType.Constants#PARENT_BASED_ALWAYS_ON}
         */
        @WithDefault(SamplerType.Constants.PARENT_BASED_ALWAYS_ON)
        @WithParentName
        String sampler();
        // FIXME Add a build step on the quarkus extension to load this Sample impl class, if it exists.
=======
         * Defaults to {@value SamplerType.Constants#PARENT_BASED_ALWAYS_ON}
         */
        @WithDefault(SamplerType.Constants.PARENT_BASED_ALWAYS_ON)
        SamplerType sampler(); // FIXME same as top level. Must be otel.traces.sampler
>>>>>>> f015d7f5

        /**
         * An argument to the configured tracer if supported, for example a ratio.
         */
        Optional<List<String>> arg();
    }

    enum SamplerType {
        ALWAYS_ON(Constants.ALWAYS_ON),
        ALWAYS_OFF(Constants.ALWAYS_OFF),
        TRACE_ID_RATIO(Constants.TRACE_ID_RATIO),
        PARENT_BASED_ALWAYS_ON(Constants.PARENT_BASED_ALWAYS_ON),
        PARENT_BASED_ALWAYS_OFF(Constants.PARENT_BASED_ALWAYS_OFF),
        PARENT_BASED_TRACE_ID_RATIO(Constants.PARENT_BASED_TRACE_ID_RATIO);

        private String value;

        SamplerType(String value) {
            this.value = value;
        }

        public String getValue() {
            return value;
        }

        static class Constants {
            public static final String ALWAYS_ON = "always_on";
            public static final String ALWAYS_OFF = "always_off";
            public static final String TRACE_ID_RATIO = "traceidratio";
            public static final String PARENT_BASED_ALWAYS_ON = "parentbased_always_on";
            public static final String PARENT_BASED_ALWAYS_OFF = "parentbased_always_off";
            public static final String PARENT_BASED_TRACE_ID_RATIO = "parentbased_traceidratio";
        }
    }
}<|MERGE_RESOLUTION|>--- conflicted
+++ resolved
@@ -1,16 +1,13 @@
 package io.smallrye.opentelemetry.implementation.config.traces;
 
-import io.smallrye.config.WithDefault;
-<<<<<<< HEAD
-import io.smallrye.config.WithParentName;
-=======
->>>>>>> f015d7f5
-import io.smallrye.opentelemetry.implementation.config.OpenTelemetryRuntimeConfig.ExporterType;
+import static io.smallrye.opentelemetry.implementation.config.OpenTelemetryRuntimeConfig.ExporterType.Constants.OTLP_VALUE;
 
 import java.util.List;
 import java.util.Optional;
 
-import static io.smallrye.opentelemetry.implementation.config.OpenTelemetryRuntimeConfig.ExporterType.Constants.OTLP_VALUE;
+import io.smallrye.config.WithDefault;
+import io.smallrye.config.WithParentName;
+import io.smallrye.opentelemetry.implementation.config.OpenTelemetryRuntimeConfig.ExporterType;
 
 public interface TracesConfig {
 
@@ -18,22 +15,15 @@
      * List of exporters supported by Quarkus.
      * <p>
      * List of exporters to be used for tracing, separated by commas. none means no autoconfigured exporter.
-<<<<<<< HEAD
      * Has one of the values on {@link ExporterType} or the full qualified name of a class implementing
      * {@link io.opentelemetry.sdk.trace.export.SpanExporter}
-=======
->>>>>>> f015d7f5
      * <p>
      * Default is OTLP.
      *
      * @return
      */
     @WithDefault(OTLP_VALUE)
-<<<<<<< HEAD
-    List<String> exporter();
-=======
-    ExporterType exporter();
->>>>>>> f015d7f5
+    List<String> exporter(); // FIXME deployment config
 
     SamplerConfig sampler();
 
@@ -41,7 +31,6 @@
         /**
          * The sampler to use for tracing.
          * <p>
-<<<<<<< HEAD
          * Has one of the values on {@link SamplerType} or the full qualified name of a class implementing
          * {@link io.opentelemetry.sdk.trace.samplers.Sampler}
          * <p>
@@ -51,12 +40,6 @@
         @WithParentName
         String sampler();
         // FIXME Add a build step on the quarkus extension to load this Sample impl class, if it exists.
-=======
-         * Defaults to {@value SamplerType.Constants#PARENT_BASED_ALWAYS_ON}
-         */
-        @WithDefault(SamplerType.Constants.PARENT_BASED_ALWAYS_ON)
-        SamplerType sampler(); // FIXME same as top level. Must be otel.traces.sampler
->>>>>>> f015d7f5
 
         /**
          * An argument to the configured tracer if supported, for example a ratio.
